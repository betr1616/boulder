--- conflicted
+++ resolved
@@ -252,21 +252,14 @@
 	// Used by simpleHTTP challenges
 	TLS *bool `json:"tls,omitempty"`
 
-<<<<<<< HEAD
-	// Used by dvsni challenges
-	R     string `json:"r,omitempty"`
-	S     string `json:"s,omitempty"`
-	Nonce string `json:"nonce,omitempty"`
-
 	// IP addresses resolved from authorization identifier during SimpleHTTP validation
 	ResolvedAddrs []net.IP `json:"resolvedAddrs,omitempty"`
 
 	// URLs redirected to during SimpleHTTP validation
 	Redirects []string `json:"redirects,omitempty"`
-=======
+
 	// Used by dns and dvsni challenges
 	Validation *jose.JsonWebSignature `json:"validation,omitempty"`
->>>>>>> 370d2969
 }
 
 // IsSane checks the sanity of a challenge object before issued to the client
