--- conflicted
+++ resolved
@@ -277,11 +277,7 @@
 }
 
 func addLog(t *testing.T, pub *Impl, port int, pubKey *ecdsa.PublicKey) {
-<<<<<<< HEAD
 	uri := fmt.Sprintf("http://localhost:%d/ct", port)
-=======
-	uri := fmt.Sprintf("http://localhost:%d/", port)
->>>>>>> 987c78bb
 	der, err := x509.MarshalPKIXPublicKey(pubKey)
 	test.AssertNotError(t, err, "Failed to marshal key")
 	newLog, err := NewLog(uri, base64.StdEncoding.EncodeToString(der))
